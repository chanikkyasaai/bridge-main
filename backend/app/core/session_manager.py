import asyncio
import json
import logging
import uuid
from datetime import datetime, time, timedelta
from typing import Dict, List, Optional, Any
from collections import deque
import aiofiles
import os
from app.core.config import settings

logging = logging.getLogger(__name__)

class BehavioralData:
    """Structure to hold behavioral data points"""
    def __init__(self, event_type: str, data: Dict[str, Any]):
        self.timestamp = datetime.utcnow().isoformat()
        self.event_type = event_type
        self.data = data
        self.session_id = data.get('session_id')

class UserSession:
    """Manages individual user session and behavioral data"""
    def __init__(self, session_id: str, user_id: str, phone: str, device_id: str, supabase_session_id: str = None):
        self.session_id = session_id  # Local session ID
        self.supabase_session_id = supabase_session_id  # Supabase database session ID
        self.user_id = user_id  # Supabase user ID
        self.phone = phone
        self.device_id = device_id
        self.created_at = datetime.utcnow()
        self.last_activity = datetime.utcnow()
        self.is_active = True
        self.is_blocked = False
        self.risk_score = 0.0
        self.mpin_attempts = 0
        self.behavioral_buffer = []  # Store all behavioral data in memory during session
        self.websocket_connection = None
        self.ended_at = None
        self.session_token = None  # JWT session token for this session
<<<<<<< HEAD
        self.ml_batch_buffer = []
        self.ml_batch_buffer_lock = asyncio.Lock()
        self.ml_last_flush = datetime.utcnow()
=======
        self.user_phase = None  # Track user's learning phase
        self.session_count = 0  # Track user's session count
>>>>>>> baf53a9c
        
    def add_behavioral_data(self, event_type: str, data: Dict[str, Any]):
        """Add behavioral data to the session buffer (kept in memory during session)"""
        behavior_data = BehavioralData(event_type, data)
        self.behavioral_buffer.append(behavior_data)
        self.last_activity = datetime.utcnow()
        
        # No longer save to file immediately - keep in memory until session ends
    
    async def save_behavioral_data_to_supabase(self):
        """Save all behavioral data to Supabase Storage when session ends"""
        from app.core.supabase_client import supabase_client
        
        try:
            # Convert behavioral buffer to JSON-serializable format
            behavioral_logs = []
            for behavior_data in self.behavioral_buffer:
                log_entry = {
                    "timestamp": behavior_data.timestamp,
                    "event_type": behavior_data.event_type,
                    "data": behavior_data.data
                }
                behavioral_logs.append(log_entry)
            
            # Upload to Supabase Storage
            if behavioral_logs:
                file_path = await supabase_client.upload_behavioral_log(
                    self.user_id, 
                    self.session_id, 
                    behavioral_logs
                )
                
                # Update session record with log file URL
                if self.supabase_session_id:
                    await supabase_client.update_session(
                        self.supabase_session_id,
                        {"log_file_url": file_path, "anomaly_score": self.risk_score}
                    )
                
                return file_path
            
        except Exception as e:
            print(f"Failed to save behavioral data to Supabase: {e}")
            return None
    
    def update_risk_score(self, new_score: float):
        """Update risk score and handle security actions - respects learning phase"""
        self.risk_score = new_score
        
        # Get learning phase-aware thresholds
        suspicious_threshold, high_risk_threshold = self._get_phase_aware_thresholds()
        
        if new_score >= high_risk_threshold:
            self.block_session("High risk behavior detected")
        elif new_score >= suspicious_threshold:
            self.request_mpin_verification()
    
    def _get_phase_aware_thresholds(self) -> tuple:
        """Get phase-aware risk thresholds based on user's learning phase"""
        from app.core.config import settings
        
        # Default thresholds for production users
        suspicious_threshold = settings.SUSPICIOUS_THRESHOLD  # 0.7
        high_risk_threshold = settings.HIGH_RISK_THRESHOLD    # 0.9
        
        # Adjust thresholds based on user phase and session count
        if self.user_phase in ['learning', 'cold_start'] or self.session_count <= 5:
            # Learning phase - much higher thresholds (essentially disable blocking)
            suspicious_threshold = 0.95  # Very high threshold
            high_risk_threshold = 0.99   # Almost never block
        elif self.user_phase == 'gradual_risk' or self.session_count <= 15:
            # Gradual risk phase - moderate thresholds
            suspicious_threshold = 0.85  # Higher than normal
            high_risk_threshold = 0.95   # Still conservative
        # else: use default production thresholds for full_auth phase
        
        return suspicious_threshold, high_risk_threshold
    
    def block_session(self, reason: str):
        """Block the session due to suspicious activity"""
        self.is_blocked = True
        self.is_active = False
        print(f"Session {self.session_id} blocked: {reason}")
        
        # Notify client via WebSocket if connected
        if self.websocket_connection:
            asyncio.create_task(self._notify_client({
                "type": "session_blocked",
                "reason": reason,
                "timestamp": datetime.utcnow().isoformat()
            }))
    
    def request_mpin_verification(self):
        """Request MPIN verification from user"""
        print(f"Requesting MPIN verification for session {self.session_id}")
        
        # Notify client via WebSocket if connected
        if self.websocket_connection:
            asyncio.create_task(self._notify_client({
                "type": "mpin_required",
                "message": "Please verify your MPIN to continue",
                "timestamp": datetime.utcnow().isoformat()
            }))
    
    async def _notify_client(self, message: Dict[str, Any]):
        """Send notification to client via WebSocket"""
        if self.websocket_connection:
            try:
                await self.websocket_connection.send_text(json.dumps(message))
            except Exception as e:
                print(f"Failed to send WebSocket message: {e}")
    
    def is_expired(self) -> bool:
        """Check if session has expired"""
        expiry_time = self.created_at + timedelta(minutes=settings.SESSION_EXPIRE_MINUTES)
        return datetime.utcnow() > expiry_time
    
    def end_session(self):
        """End the session and prepare for data persistence"""
        self.is_active = False
        self.ended_at = datetime.utcnow()
        
        # Log session completion
        print(f"Session {self.session_id} ended. Total behavioral events: {len(self.behavioral_buffer)}")
    
    def get_session_stats(self) -> Dict[str, Any]:
        """Get session statistics"""
        return {
            "session_id": self.session_id,
            "supabase_session_id": self.supabase_session_id,
            "user_id": self.user_id,
            "phone": self.phone,
            "device_id": self.device_id,
            "created_at": self.created_at.isoformat(),
            "last_activity": self.last_activity.isoformat(),
            "is_active": self.is_active,
            "is_blocked": self.is_blocked,
            "risk_score": self.risk_score,
            "behavioral_events_count": len(self.behavioral_buffer),
            "mpin_attempts": self.mpin_attempts
        }
    
    def get_behavioral_summary(self) -> Dict[str, Any]:
        """Get summary of behavioral data collected during session"""
        if not self.behavioral_buffer:
            return {
                "total_events": 0,
                "event_types": [],
                "duration_minutes": 0,
                "first_event": None,
                "last_event": None
            }
        
        event_types = list(set(bd.event_type for bd in self.behavioral_buffer))
        duration = (self.last_activity - self.created_at).total_seconds() / 60
        
        return {
            "total_events": len(self.behavioral_buffer),
            "event_types": event_types,
            "duration_minutes": round(duration, 2),
            "first_event": self.behavioral_buffer[0].timestamp if self.behavioral_buffer else None,
            "last_event": self.behavioral_buffer[-1].timestamp if self.behavioral_buffer else None,
            "risk_score": self.risk_score
        }
    
    async def validate_and_save_behavioral_data(self):
        """Validate behavioral data before saving to permanent storage"""
        if not self.behavioral_buffer:
            print(f"No behavioral data to save for session {self.session_id}")
            return None
        
        # Validate data integrity
        valid_events = []
        for behavior_data in self.behavioral_buffer:
            if self._validate_behavioral_event(behavior_data):
                valid_events.append(behavior_data)
            else:
                print(f"Invalid behavioral event skipped: {behavior_data.event_type}")
        
        if not valid_events:
            print(f"No valid behavioral data to save for session {self.session_id}")
            return None
        
        # Save validated data
        try:
            return await self.save_behavioral_data_to_supabase()
        except Exception as e:
            print(f"Failed to save behavioral data: {e}")
            # Fallback: save to local file
            return await self._save_to_local_backup()
    
    def _validate_behavioral_event(self, behavior_data: 'BehavioralData') -> bool:
        """Validate individual behavioral event"""
        try:
            # Check required fields
            if not behavior_data.event_type or not behavior_data.timestamp:
                return False
            
            # Validate timestamp format
            datetime.fromisoformat(behavior_data.timestamp.replace('Z', ''))
            
            # Validate data is not empty
            if not behavior_data.data or not isinstance(behavior_data.data, dict):
                return False
            
            return True
        except Exception:
            return False
    
    async def _save_to_local_backup(self) -> str:
        """Backup behavioral data to local file if Supabase fails"""
        try:
            import os
            import json
            
            backup_dir = "session_backups"
            os.makedirs(backup_dir, exist_ok=True)
            
            backup_file = f"{backup_dir}/session_{self.session_id}_{datetime.utcnow().strftime('%Y%m%d_%H%M%S')}.json"
            
            behavioral_logs = []
            for behavior_data in self.behavioral_buffer:
                log_entry = {
                    "timestamp": behavior_data.timestamp,
                    "event_type": behavior_data.event_type,
                    "data": behavior_data.data
                }
                behavioral_logs.append(log_entry)
            
            session_backup = {
                "session_id": self.session_id,
                "user_id": self.user_id,
                "phone": self.phone,
                "device_id": self.device_id,
                "created_at": self.created_at.isoformat(),
                "ended_at": getattr(self, 'ended_at', datetime.utcnow()).isoformat(),
                "risk_score": self.risk_score,
                "behavioral_data": behavioral_logs
            }
            
            with open(backup_file, 'w') as f:
                json.dump(session_backup, f, indent=2)
            
            print(f"Session data backed up to: {backup_file}")
            return backup_file
            
        except Exception as e:
            print(f"Failed to create local backup: {e}")
            return None

class SessionManager:
    """Global session manager"""
    def __init__(self):
        self.active_sessions: Dict[str, UserSession] = {}
        self.user_sessions: Dict[str, List[str]] = {}  # user_id -> [session_ids]
        
    async def create_session(self, user_id: str, phone: str, device_id: str, session_token: str = None) -> str:
        """Create a new user session with Supabase integration"""
        from app.core.supabase_client import supabase_client
        
        session_id = str(uuid.uuid4())
        
        logging.info(f"New session created: {session_id}")
        
        # Create session in Supabase database
        try:
            supabase_session = await supabase_client.create_session(
                user_id, device_id, session_token
            )
            supabase_session_id = supabase_session['id'] if supabase_session else None
        except Exception as e:
            print(f"Failed to create session in Supabase: {e}")
            supabase_session_id = None
        
        logging.info(f"Supabase session created: {supabase_session_id}")

        # Create local session object
        session = UserSession(session_id, user_id, phone, device_id, supabase_session_id)
        session.session_token = session_token  # Set the session token
        
<<<<<<< HEAD
        logging.info(f"Local session created: {session}")
=======
        # Get user profile information for phase-aware risk assessment
        try:
            user_profile = await supabase_client.get_user_profile(user_id)
            if user_profile:
                session.user_phase = user_profile.get('current_phase', 'learning')
                session.session_count = user_profile.get('current_session_count', 0)
                print(f"Session {session_id}: User in {session.user_phase} phase (session #{session.session_count})")
            else:
                # New user - set learning defaults
                session.user_phase = 'learning'
                session.session_count = 0
                print(f"Session {session_id}: New user - setting to learning phase")
        except Exception as e:
            print(f"Failed to get user profile for phase info: {e}")
            # Safe defaults for new/unknown users
            session.user_phase = 'learning'
            session.session_count = 0
>>>>>>> baf53a9c
        
        self.active_sessions[session_id] = session
        
        if user_id not in self.user_sessions:
            self.user_sessions[user_id] = []
        self.user_sessions[user_id].append(session_id)
        
        logging.info(f"Created session: {session_id}")
        print(f"Created session: {session_id}")
        return session_id
    
    def get_session(self, session_id: str) -> Optional[UserSession]:
        """Get session by ID"""
        
        print(f"Getting session: {session_id}")
        return self.active_sessions.get(session_id)
    
    def get_user_sessions(self, user_id: str) -> List[UserSession]:
        """Get all active sessions for a user"""
        session_ids = self.user_sessions.get(user_id, [])
        return [self.active_sessions[sid] for sid in session_ids if sid in self.active_sessions]
    
    async def terminate_session(self, session_id: str, final_decision: str = "normal") -> bool:
        """Terminate a specific session and save behavioral data to Supabase"""
        if session_id in self.active_sessions:
            session = self.active_sessions[session_id]
            
            # End the session
            session.end_session()
            
            # Get behavioral data summary before saving
            summary = session.get_behavioral_summary()
            print(f"Terminating session {session_id}: {summary}")
            
            # Validate and save behavioral data to permanent storage
            log_file_path = await session.validate_and_save_behavioral_data()
            
            # Mark session as ended in Supabase
            if session.supabase_session_id:
                try:
                    from app.core.supabase_client import supabase_client
                    await supabase_client.end_session(
                        session.supabase_session_id, 
                        final_decision, 
                        log_file_path or ""
                    )
                except Exception as e:
                    print(f"Failed to end session in Supabase: {e}")
            
            # Remove from user sessions
            if session.user_id in self.user_sessions:
                if session_id in self.user_sessions[session.user_id]:
                    self.user_sessions[session.user_id].remove(session_id)
            
            # Clean up session from memory
            del self.active_sessions[session_id]
            
            print(f"Session {session_id} terminated successfully. Log file: {log_file_path}")
            return True
        return False
    
    async def cleanup_expired_sessions(self):
        """Clean up expired sessions"""
        expired_sessions = []
        for session_id, session in self.active_sessions.items():
            if session.is_expired():
                expired_sessions.append(session_id)
        
        for session_id in expired_sessions:
            await self.terminate_session(session_id, "expired")
        
        print(f"Cleaned up {len(expired_sessions)} expired sessions")
    
    def get_all_sessions_stats(self) -> Dict[str, Any]:
        """Get statistics for all sessions"""
        return {
            "total_active_sessions": len(self.active_sessions),
            "total_users": len(self.user_sessions),
            "sessions": [session.get_session_stats() for session in self.active_sessions.values()]
        }

    async def handle_app_lifecycle_event(self, session_id: str, event_type: str, details: Dict[str, Any] = None):
        """
        Handle various app lifecycle events
        
        Args:
            session_id: The session identifier
            event_type: Type of lifecycle event (app_close, app_background, app_foreground, user_logout, etc.)
            details: Additional details about the event
        """
        session = self.get_session(session_id)
        if not session:
            return False

        # Add lifecycle event to behavioral data
        lifecycle_data = {
            "session_id": session_id,
            "event_type": event_type,
            "timestamp": datetime.utcnow().isoformat(),
            "session_duration": (datetime.utcnow() - session.created_at).total_seconds()
        }

        if details:
            lifecycle_data.update(details)

        session.add_behavioral_data("app_lifecycle", lifecycle_data)
        
        if not session.is_active:
            return True

        # Handle different lifecycle events
        if event_type in ["app_close", "user_logout", "force_close"]:
            # Terminate session immediately
            await self.terminate_session(session_id, event_type)
            return True
        elif event_type == "app_background":
            # Mark session as backgrounded but keep it active
            session.add_behavioral_data("session_backgrounded", lifecycle_data)
            print(f"Session {session_id} moved to background")
            return True
        elif event_type == "app_foreground":
            # Session resumed from background
            session.add_behavioral_data("session_resumed", lifecycle_data)
            print(f"Session {session_id} resumed from background")
            return True
        elif event_type == "websocket_disconnect":
            # WebSocket disconnected but app may still be active
            session.websocket_connection = None
            session.add_behavioral_data(
                "websocket_disconnected", lifecycle_data)
            print(f"WebSocket disconnected for session {session_id}")
            return True

        return False

    def get_session_by_user_and_device(self, user_id: str, device_id: str) -> Optional[UserSession]:
        """Get active session for a specific user and device combination"""
        user_sessions = self.get_user_sessions(user_id)
        for session in user_sessions:
            if session.device_id == device_id and session.is_active:
                return session
        return None

# Global session manager instance
session_manager = SessionManager()

# Background task to cleanup expired sessions
async def cleanup_sessions_task():
    """Background task to periodically clean up expired sessions"""
    while True:
        await asyncio.sleep(settings.SESSION_CLEANUP_INTERVAL)
        await session_manager.cleanup_expired_sessions()<|MERGE_RESOLUTION|>--- conflicted
+++ resolved
@@ -37,14 +37,11 @@
         self.websocket_connection = None
         self.ended_at = None
         self.session_token = None  # JWT session token for this session
-<<<<<<< HEAD
         self.ml_batch_buffer = []
         self.ml_batch_buffer_lock = asyncio.Lock()
         self.ml_last_flush = datetime.utcnow()
-=======
         self.user_phase = None  # Track user's learning phase
         self.session_count = 0  # Track user's session count
->>>>>>> baf53a9c
         
     def add_behavioral_data(self, event_type: str, data: Dict[str, Any]):
         """Add behavioral data to the session buffer (kept in memory during session)"""
@@ -325,9 +322,6 @@
         session = UserSession(session_id, user_id, phone, device_id, supabase_session_id)
         session.session_token = session_token  # Set the session token
         
-<<<<<<< HEAD
-        logging.info(f"Local session created: {session}")
-=======
         # Get user profile information for phase-aware risk assessment
         try:
             user_profile = await supabase_client.get_user_profile(user_id)
@@ -345,7 +339,6 @@
             # Safe defaults for new/unknown users
             session.user_phase = 'learning'
             session.session_count = 0
->>>>>>> baf53a9c
         
         self.active_sessions[session_id] = session
         
